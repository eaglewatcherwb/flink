/***********************************************************************************************************************
 *
 * Copyright (C) 2010 by the Stratosphere project (http://stratosphere.eu)
 *
 * Licensed under the Apache License, Version 2.0 (the "License"); you may not use this file except in compliance with
 * the License. You may obtain a copy of the License at
 *
 *     http://www.apache.org/licenses/LICENSE-2.0
 *
 * Unless required by applicable law or agreed to in writing, software distributed under the License is distributed on
 * an "AS IS" BASIS, WITHOUT WARRANTIES OR CONDITIONS OF ANY KIND, either express or implied. See the License for the
 * specific language governing permissions and limitations under the License.
 *
 **********************************************************************************************************************/

package eu.stratosphere.pact.common.contract;

<<<<<<< HEAD
=======
import java.util.List;

>>>>>>> 302fb446
import eu.stratosphere.pact.common.stubs.MatchStub;
import eu.stratosphere.pact.common.type.Key;


/**
 * CrossContract represents a Match InputContract of the PACT Programming Model.
 * InputContracts are second-order functions. They have one or multiple input sets of records and a first-order
 * user function (stub implementation).
 * <p> 
 * Match works on two inputs and calls the first-order function of a {@link MatchStub} 
 * for each combination of record from both inputs that share the same key independently. In that sense, it is very
 * similar to an inner join.
 * 
 * @see MatchStub
 */
public class MatchContract extends DualInputContract<MatchStub>
{	
	private static String DEFAULT_NAME = "<Unnamed Matcher>";		// the default name for contracts
	
	// --------------------------------------------------------------------------------------------

	/**
	 * Creates a MatchContract with the provided {@link MatchStub} implementation
	 * and a default name. The match is performed on a single key column.
	 * 
	 * @param c The {@link MatchStub} implementation for this Match InputContract.
	 * @param keyType The class of the key data type.
	 * @param firstKeyColumn The position of the key in the first input's records.
	 * @param secondKeyColumn The position of the key in the second input's records.
	 */
	public MatchContract(Class<? extends MatchStub> c, Class<? extends Key> keyType, int firstKeyColumn, int secondKeyColumn) {
		this(c, keyType, firstKeyColumn, secondKeyColumn, DEFAULT_NAME);
	}
	
	/**
	 * Creates a MatchContract with the provided {@link MatchStub} implementation 
	 * and the given name. 
	 * 
	 * @param c The {@link MatchStub} implementation for this Match InputContract.
	 * @param keyType The class of the key data type.
	 * @param firstKeyColumn The position of the key in the first input's records.
	 * @param secondKeyColumn The position of the key in the second input's records.
	 * @param name The name of PACT.
	 */
	@SuppressWarnings("unchecked")
	public MatchContract(Class<? extends MatchStub> c, Class<? extends Key> keyType, int firstKeyColumn, int secondKeyColumn, String name) {
		this(c, new Class[] {keyType}, new int[] {firstKeyColumn}, new int[] {secondKeyColumn}, name);
	}
	
	/**
	 * Creates a MatchContract with the provided {@link MatchStub} implementation 
	 * and the given name. The match is performed on a single key column.
	 * 
	 * @param c The {@link MatchStub} implementation for this Match InputContract.
	 * @param keyType The classes of the key data types.
	 * @param firstKeyColumns The positions of the keys in the first input's records.
	 * @param secondKeyColumns The positions of the keys in the second input's records.
	 */
	public MatchContract(Class<? extends MatchStub> c, Class<? extends Key>[] keyTypes, int firstKeyColumns[], int secondKeyColumns[]) {
		this(c, keyTypes, firstKeyColumns, secondKeyColumns, DEFAULT_NAME);
	}
	
	/**
	 * Creates a MatchContract with the provided {@link MatchStub} implementation 
	 * and the given name. The match is performed on a single key column.
	 * 
	 * @param c The {@link MatchStub} implementation for this Match InputContract.
	 * @param keyTypes The classes of the key data types.
	 * @param firstKeyColumns The positions of the keys in the first input's records.
	 * @param secondKeyColumns The positions of the keys in the second input's records.
	 * @param name The name of PACT.
<<<<<<< HEAD
	 */
	public MatchContract(Class<? extends MatchStub> c, Class<? extends Key>[] keyTypes, int firstKeyColumns[], int secondKeyColumns[], String name) {
		super(c, keyTypes, firstKeyColumns, secondKeyColumns, name);
=======
	 */
	public MatchContract(Class<? extends MatchStub> c, Class<? extends Key>[] keyTypes, int firstKeyColumns[], int secondKeyColumns[], String name) {
		super(c, keyTypes, firstKeyColumns, secondKeyColumns, name);
	}

	/**
	 * Creates a MatchContract with the provided {@link MatchStub} implementation the default name.
	 * It uses the given contracts as its input.
	 * 
	 * @param c The {@link MatchStub} implementation for this Match InputContract.
	 * @param keyType The class of the key data type.
	 * @param firstKeyColumn The position of the key in the first input's records.
	 * @param secondKeyColumn The position of the key in the second input's records.
	 * @param input1 The contract to use as the first input.
	 * @param input2 The contract to use as the second input.
	 */
	public MatchContract(Class<? extends MatchStub> c, Class<? extends Key> keyType,
					int firstKeyColumn, int secondKeyColumn,
					Contract input1, Contract input2)
	{
		this(c, keyType, firstKeyColumn, secondKeyColumn, input1, input2, DEFAULT_NAME);
	}
	
	/**
	 * Creates a MatchContract with the provided {@link MatchStub} implementation the default name.
	 * It uses the given contracts as its input.
	 * 
	 * @param c The {@link MatchStub} implementation for this Match InputContract.
	 * @param keyType The class of the key data type.
	 * @param firstKeyColumn The position of the key in the first input's records.
	 * @param secondKeyColumn The position of the key in the second input's records.
	 * @param input1 The contracts to use as the first input.
	 * @param input2 The contract to use as the second input.
	 */
	public MatchContract(Class<? extends MatchStub> c, Class<? extends Key> keyType,
					int firstKeyColumn, int secondKeyColumn,
					List<Contract> input1, Contract input2)
	{
		this(c, keyType, firstKeyColumn, secondKeyColumn, input1, input2, DEFAULT_NAME);
	}

	/**
	 * Creates a MatchContract with the provided {@link MatchStub} implementation the default name.
	 * It uses the given contracts as its input.
	 * 
	 * @param c The {@link MatchStub} implementation for this Match InputContract.
	 * @param keyType The class of the key data type.
	 * @param firstKeyColumn The position of the key in the first input's records.
	 * @param secondKeyColumn The position of the key in the second input's records.
	 * @param input1 The contract to use as the first input.
	 * @param input2 The contracts to use as the second input.
	 */
	public MatchContract(Class<? extends MatchStub> c, Class<? extends Key> keyType,
					int firstKeyColumn, int secondKeyColumn,
					Contract input1, List<Contract> input2)
	{
		this(c, keyType, firstKeyColumn, secondKeyColumn, input1, input2, DEFAULT_NAME);
>>>>>>> 302fb446
	}

	/**
	 * Creates a MatchContract with the provided {@link MatchStub} implementation the default name.
<<<<<<< HEAD
	 * It uses the given contract as its input.
=======
	 * It uses the given contracts as its input.
>>>>>>> 302fb446
	 * 
	 * @param c The {@link MatchStub} implementation for this Match InputContract.
	 * @param keyType The class of the key data type.
	 * @param firstKeyColumn The position of the key in the first input's records.
	 * @param secondKeyColumn The position of the key in the second input's records.
<<<<<<< HEAD
	 * @param input1 The contract to use as the first input.
	 * @param input2 The contract to use as the second input.
	 */
	public MatchContract(Class<? extends MatchStub> c, Class<? extends Key> keyType,
					int firstKeyColumn, int secondKeyColumn,
					Contract input1, Contract input2)
	{
		this(c, keyType, firstKeyColumn, secondKeyColumn, input1, input2, DEFAULT_NAME);
	}
	
	/**
	 * Creates a MatchContract with the provided {@link MatchStub} implementation and the given name.
	 * It uses the given contract as its input.
=======
	 * @param input1 The contracts to use as the first input.
	 * @param input2 The contracts to use as the second input.
	 */
	public MatchContract(Class<? extends MatchStub> c, Class<? extends Key> keyType,
					int firstKeyColumn, int secondKeyColumn,
					List<Contract> input1, List<Contract> input2)
	{
		this(c, keyType, firstKeyColumn, secondKeyColumn, input1, input2, DEFAULT_NAME);
	}

	/**
	 * Creates a MatchContract with the provided {@link MatchStub} implementation and the given name.
	 * It uses the given contracts as its input.
>>>>>>> 302fb446
	 * 
	 * @param c The {@link MatchStub} implementation for this Match InputContract.
	 * @param keyType The class of the key data type.
	 * @param firstKeyColumn The position of the key in the first input's records.
	 * @param secondKeyColumn The position of the key in the second input's records.
	 * @param input1 The contract to use as the first input.
	 * @param input2 The contract to use as the second input.
	 * @param name The name of PACT.
	 */
	public MatchContract(Class<? extends MatchStub> c, Class<? extends Key> keyType, 
					int firstKeyColumn, int secondKeyColumn,
					Contract input1, Contract input2, String name)
	{
		this(c, keyType, firstKeyColumn, secondKeyColumn, name);
		setFirstInput(input1);
		setSecondInput(input2);
	}
	
	/**
<<<<<<< HEAD
	 * Creates a MatchContract with the provided {@link MatchStub} implementation the default name.
	 * It uses the given contract as its input.
	 * 
	 * @param c The {@link MatchStub} implementation for this Match InputContract.
	 * @param keyTypes The classes of the key data types.
	 * @param firstKeyColumns The positions of the keys in the first input's records.
	 * @param secondKeyColumns The positions of the keys in the second input's records.
	 * @param input1 The contract to use as the first input.
	 * @param input2 The contract to use as the second input.
	 */
	public MatchContract(Class<? extends MatchStub> c, 
					Class<? extends Key>[] keyTypes, int firstKeyColumns[], int secondKeyColumns[], 
					Contract input1, Contract input2)
	{
		this(c, keyTypes, firstKeyColumns, secondKeyColumns, input1, input2, DEFAULT_NAME);
	}
	
	/**
	 * Creates a MatchContract with the provided {@link MatchStub} implementation and the given name.
	 * It uses the given contract as its input.
	 * 
	 * @param c The {@link MatchStub} implementation for this Match InputContract.
	 * @param keyTypes The classes of the key data types.
	 * @param firstKeyColumns The positions of the keys in the first input's records.
	 * @param secondKeyColumns The positions of the keys in the second input's records.
	 * @param input1 The contract to use as the first input.
	 * @param input2 The contract to use as the second input.
	 * @param name The name of PACT.
	 */
	public MatchContract(Class<? extends MatchStub> c, Class<? extends Key>[] keyTypes, int firstKeyColumns[], int secondKeyColumns[], 
											Contract input1, Contract input2, String name)
	{
		this(c, keyTypes, firstKeyColumns, secondKeyColumns, name);
		setFirstInput(input1);
		setSecondInput(input2);
=======
	 * Creates a MatchContract with the provided {@link MatchStub} implementation and the given name.
	 * It uses the given contracts as its input.
	 * 
	 * @param c The {@link MatchStub} implementation for this Match InputContract.
	 * @param keyType The class of the key data type.
	 * @param firstKeyColumn The position of the key in the first input's records.
	 * @param secondKeyColumn The position of the key in the second input's records.
	 * @param input1 The contracts to use as the first input.
	 * @param input2 The contract to use as the second input.
	 * @param name The name of PACT.
	 */
	public MatchContract(Class<? extends MatchStub> c, Class<? extends Key> keyType, 
					int firstKeyColumn, int secondKeyColumn,
					List<Contract> input1, Contract input2, String name)
	{
		this(c, keyType, firstKeyColumn, secondKeyColumn, name);
		setFirstInputs(input1);
		setSecondInput(input2);
	}

	/**
	 * Creates a MatchContract with the provided {@link MatchStub} implementation and the given name.
	 * It uses the given contracts as its input.
	 * 
	 * @param c The {@link MatchStub} implementation for this Match InputContract.
	 * @param keyType The class of the key data type.
	 * @param firstKeyColumn The position of the key in the first input's records.
	 * @param secondKeyColumn The position of the key in the second input's records.
	 * @param input1 The contract to use as the first input.
	 * @param input2 The contracts to use as the second input.
	 * @param name The name of PACT.
	 */
	public MatchContract(Class<? extends MatchStub> c, Class<? extends Key> keyType, 
					int firstKeyColumn, int secondKeyColumn,
					Contract input1, List<Contract> input2, String name)
	{
		this(c, keyType, firstKeyColumn, secondKeyColumn, name);
		setFirstInput(input1);
		setSecondInputs(input2);
>>>>>>> 302fb446
	}

	/**
	 * Creates a MatchContract with the provided {@link MatchStub} implementation and the given name.
	 * It uses the given contracts as its input.
	 * 
	 * @param c The {@link MatchStub} implementation for this Match InputContract.
	 * @param keyType The class of the key data type.
	 * @param firstKeyColumn The position of the key in the first input's records.
	 * @param secondKeyColumn The position of the key in the second input's records.
	 * @param input1 The contracts to use as the first input.
	 * @param input2 The contracts to use as the second input.
	 * @param name The name of PACT.
	 */
	public MatchContract(Class<? extends MatchStub> c, Class<? extends Key> keyType, 
					int firstKeyColumn, int secondKeyColumn,
					List<Contract> input1, List<Contract> input2, String name)
	{
		this(c, keyType, firstKeyColumn, secondKeyColumn, name);
		setFirstInputs(input1);
		setSecondInputs(input2);
	}

	/**
	 * Creates a MatchContract with the provided {@link MatchStub} implementation the default name.
	 * It uses the given contracts as its input.
	 * 
	 * @param c The {@link MatchStub} implementation for this Match InputContract.
	 * @param keyTypes The classes of the key data types.
	 * @param firstKeyColumns The positions of the keys in the first input's records.
	 * @param secondKeyColumns The positions of the keys in the second input's records.
	 * @param input1 The contract to use as the first input.
	 * @param input2 The contract to use as the second input.
	 */
	public MatchContract(Class<? extends MatchStub> c, 
					Class<? extends Key>[] keyTypes, int firstKeyColumns[], int secondKeyColumns[], 
					Contract input1, Contract input2)
	{
		this(c, keyTypes, firstKeyColumns, secondKeyColumns, input1, input2, DEFAULT_NAME);
	}
	
	/**
	 * Creates a MatchContract with the provided {@link MatchStub} implementation the default name.
	 * It uses the given contractys as its input.
	 * 
	 * @param c The {@link MatchStub} implementation for this Match InputContract.
	 * @param keyTypes The classes of the key data types.
	 * @param firstKeyColumns The positions of the keys in the first input's records.
	 * @param secondKeyColumns The positions of the keys in the second input's records.
	 * @param input1 The contracts to use as the first input.
	 * @param input2 The contract to use as the second input.
	 */
	public MatchContract(Class<? extends MatchStub> c, 
					Class<? extends Key>[] keyTypes, int firstKeyColumns[], int secondKeyColumns[], 
					List<Contract> input1, Contract input2)
	{
		this(c, keyTypes, firstKeyColumns, secondKeyColumns, input1, input2, DEFAULT_NAME);
	}

	/**
	 * Creates a MatchContract with the provided {@link MatchStub} implementation the default name.
	 * It uses the given contracts as its input.
	 * 
	 * @param c The {@link MatchStub} implementation for this Match InputContract.
	 * @param keyTypes The classes of the key data types.
	 * @param firstKeyColumns The positions of the keys in the first input's records.
	 * @param secondKeyColumns The positions of the keys in the second input's records.
	 * @param input1 The contract to use as the first input.
	 * @param input2 The contracts to use as the second input.
	 */
	public MatchContract(Class<? extends MatchStub> c, 
					Class<? extends Key>[] keyTypes, int firstKeyColumns[], int secondKeyColumns[], 
					Contract input1, List<Contract> input2)
	{
		this(c, keyTypes, firstKeyColumns, secondKeyColumns, input1, input2, DEFAULT_NAME);
	}

	/**
	 * Creates a MatchContract with the provided {@link MatchStub} implementation the default name.
	 * It uses the given contracts as its input.
	 * 
	 * @param c The {@link MatchStub} implementation for this Match InputContract.
	 * @param keyTypes The classes of the key data types.
	 * @param firstKeyColumns The positions of the keys in the first input's records.
	 * @param secondKeyColumns The positions of the keys in the second input's records.
	 * @param input1 The contracts to use as the first input.
	 * @param input2 The contracts to use as the second input.
	 */
	public MatchContract(Class<? extends MatchStub> c, 
					Class<? extends Key>[] keyTypes, int firstKeyColumns[], int secondKeyColumns[], 
					List<Contract> input1, List<Contract> input2)
	{
		this(c, keyTypes, firstKeyColumns, secondKeyColumns, input1, input2, DEFAULT_NAME);
	}

	/**
	 * Creates a MatchContract with the provided {@link MatchStub} implementation and the given name.
	 * It uses the given contracts as its input.
	 * 
	 * @param c The {@link MatchStub} implementation for this Match InputContract.
	 * @param keyTypes The classes of the key data types.
	 * @param firstKeyColumns The positions of the keys in the first input's records.
	 * @param secondKeyColumns The positions of the keys in the second input's records.
	 * @param input1 The contract to use as the first input.
	 * @param input2 The contract to use as the second input.
	 * @param name The name of PACT.
	 */
	public MatchContract(Class<? extends MatchStub> c, Class<? extends Key>[] keyTypes, int firstKeyColumns[], int secondKeyColumns[], 
											Contract input1, Contract input2, String name)
	{
		this(c, keyTypes, firstKeyColumns, secondKeyColumns, name);
		setFirstInput(input1);
		setSecondInput(input2);
	}
	
	/**
	 * Creates a MatchContract with the provided {@link MatchStub} implementation and the given name.
	 * It uses the given contracts as its input.
	 * 
	 * @param c The {@link MatchStub} implementation for this Match InputContract.
	 * @param keyTypes The classes of the key data types.
	 * @param firstKeyColumns The positions of the keys in the first input's records.
	 * @param secondKeyColumns The positions of the keys in the second input's records.
	 * @param input1 The contracts to use as the first input.
	 * @param input2 The contract to use as the second input.
	 * @param name The name of PACT.
	 */
	public MatchContract(Class<? extends MatchStub> c, Class<? extends Key>[] keyTypes, int firstKeyColumns[], int secondKeyColumns[], 
			List<Contract> input1, Contract input2, String name)
	{
		this(c, keyTypes, firstKeyColumns, secondKeyColumns, name);
		setFirstInputs(input1);
		setSecondInput(input2);
	}

	/**
	 * Creates a MatchContract with the provided {@link MatchStub} implementation and the given name.
	 * It uses the given contracts as its input.
	 * 
	 * @param c The {@link MatchStub} implementation for this Match InputContract.
	 * @param keyTypes The classes of the key data types.
	 * @param firstKeyColumns The positions of the keys in the first input's records.
	 * @param secondKeyColumns The positions of the keys in the second input's records.
	 * @param input1 The contract to use as the first input.
	 * @param input2 The contracts to use as the second input.
	 * @param name The name of PACT.
	 */
	public MatchContract(Class<? extends MatchStub> c, Class<? extends Key>[] keyTypes, int firstKeyColumns[], int secondKeyColumns[], 
											Contract input1, List<Contract> input2, String name)
	{
		this(c, keyTypes, firstKeyColumns, secondKeyColumns, name);
		setFirstInput(input1);
		setSecondInputs(input2);
	}

	/**
	 * Creates a MatchContract with the provided {@link MatchStub} implementation and the given name.
	 * It uses the given contracts as its input.
	 * 
	 * @param c The {@link MatchStub} implementation for this Match InputContract.
	 * @param keyTypes The classes of the key data types.
	 * @param firstKeyColumns The positions of the keys in the first input's records.
	 * @param secondKeyColumns The positions of the keys in the second input's records.
	 * @param input1 The contracts to use as the first input.
	 * @param input2 The contracts to use as the second input.
	 * @param name The name of PACT.
	 */
	public MatchContract(Class<? extends MatchStub> c, Class<? extends Key>[] keyTypes, int firstKeyColumns[], int secondKeyColumns[], 
			List<Contract> input1, List<Contract> input2, String name)
	{
		this(c, keyTypes, firstKeyColumns, secondKeyColumns, name);
		setFirstInputs(input1);
		setSecondInputs(input2);
	}

}<|MERGE_RESOLUTION|>--- conflicted
+++ resolved
@@ -15,11 +15,8 @@
 
 package eu.stratosphere.pact.common.contract;
 
-<<<<<<< HEAD
-=======
 import java.util.List;
 
->>>>>>> 302fb446
 import eu.stratosphere.pact.common.stubs.MatchStub;
 import eu.stratosphere.pact.common.type.Key;
 
@@ -91,14 +88,9 @@
 	 * @param firstKeyColumns The positions of the keys in the first input's records.
 	 * @param secondKeyColumns The positions of the keys in the second input's records.
 	 * @param name The name of PACT.
-<<<<<<< HEAD
 	 */
 	public MatchContract(Class<? extends MatchStub> c, Class<? extends Key>[] keyTypes, int firstKeyColumns[], int secondKeyColumns[], String name) {
 		super(c, keyTypes, firstKeyColumns, secondKeyColumns, name);
-=======
-	 */
-	public MatchContract(Class<? extends MatchStub> c, Class<? extends Key>[] keyTypes, int firstKeyColumns[], int secondKeyColumns[], String name) {
-		super(c, keyTypes, firstKeyColumns, secondKeyColumns, name);
 	}
 
 	/**
@@ -153,50 +145,29 @@
 					Contract input1, List<Contract> input2)
 	{
 		this(c, keyType, firstKeyColumn, secondKeyColumn, input1, input2, DEFAULT_NAME);
->>>>>>> 302fb446
-	}
-
-	/**
-	 * Creates a MatchContract with the provided {@link MatchStub} implementation the default name.
-<<<<<<< HEAD
-	 * It uses the given contract as its input.
-=======
-	 * It uses the given contracts as its input.
->>>>>>> 302fb446
-	 * 
-	 * @param c The {@link MatchStub} implementation for this Match InputContract.
-	 * @param keyType The class of the key data type.
-	 * @param firstKeyColumn The position of the key in the first input's records.
-	 * @param secondKeyColumn The position of the key in the second input's records.
-<<<<<<< HEAD
-	 * @param input1 The contract to use as the first input.
-	 * @param input2 The contract to use as the second input.
+	}
+
+	/**
+	 * Creates a MatchContract with the provided {@link MatchStub} implementation the default name.
+	 * It uses the given contracts as its input.
+	 * 
+	 * @param c The {@link MatchStub} implementation for this Match InputContract.
+	 * @param keyType The class of the key data type.
+	 * @param firstKeyColumn The position of the key in the first input's records.
+	 * @param secondKeyColumn The position of the key in the second input's records.
+	 * @param input1 The contracts to use as the first input.
+	 * @param input2 The contracts to use as the second input.
 	 */
 	public MatchContract(Class<? extends MatchStub> c, Class<? extends Key> keyType,
 					int firstKeyColumn, int secondKeyColumn,
-					Contract input1, Contract input2)
+					List<Contract> input1, List<Contract> input2)
 	{
 		this(c, keyType, firstKeyColumn, secondKeyColumn, input1, input2, DEFAULT_NAME);
 	}
-	
-	/**
-	 * Creates a MatchContract with the provided {@link MatchStub} implementation and the given name.
-	 * It uses the given contract as its input.
-=======
-	 * @param input1 The contracts to use as the first input.
-	 * @param input2 The contracts to use as the second input.
-	 */
-	public MatchContract(Class<? extends MatchStub> c, Class<? extends Key> keyType,
-					int firstKeyColumn, int secondKeyColumn,
-					List<Contract> input1, List<Contract> input2)
-	{
-		this(c, keyType, firstKeyColumn, secondKeyColumn, input1, input2, DEFAULT_NAME);
-	}
-
-	/**
-	 * Creates a MatchContract with the provided {@link MatchStub} implementation and the given name.
-	 * It uses the given contracts as its input.
->>>>>>> 302fb446
+
+	/**
+	 * Creates a MatchContract with the provided {@link MatchStub} implementation and the given name.
+	 * It uses the given contracts as its input.
 	 * 
 	 * @param c The {@link MatchStub} implementation for this Match InputContract.
 	 * @param keyType The class of the key data type.
@@ -216,9 +187,71 @@
 	}
 	
 	/**
-<<<<<<< HEAD
-	 * Creates a MatchContract with the provided {@link MatchStub} implementation the default name.
-	 * It uses the given contract as its input.
+	 * Creates a MatchContract with the provided {@link MatchStub} implementation and the given name.
+	 * It uses the given contracts as its input.
+	 * 
+	 * @param c The {@link MatchStub} implementation for this Match InputContract.
+	 * @param keyType The class of the key data type.
+	 * @param firstKeyColumn The position of the key in the first input's records.
+	 * @param secondKeyColumn The position of the key in the second input's records.
+	 * @param input1 The contracts to use as the first input.
+	 * @param input2 The contract to use as the second input.
+	 * @param name The name of PACT.
+	 */
+	public MatchContract(Class<? extends MatchStub> c, Class<? extends Key> keyType, 
+					int firstKeyColumn, int secondKeyColumn,
+					List<Contract> input1, Contract input2, String name)
+	{
+		this(c, keyType, firstKeyColumn, secondKeyColumn, name);
+		setFirstInputs(input1);
+		setSecondInput(input2);
+	}
+
+	/**
+	 * Creates a MatchContract with the provided {@link MatchStub} implementation and the given name.
+	 * It uses the given contracts as its input.
+	 * 
+	 * @param c The {@link MatchStub} implementation for this Match InputContract.
+	 * @param keyType The class of the key data type.
+	 * @param firstKeyColumn The position of the key in the first input's records.
+	 * @param secondKeyColumn The position of the key in the second input's records.
+	 * @param input1 The contract to use as the first input.
+	 * @param input2 The contracts to use as the second input.
+	 * @param name The name of PACT.
+	 */
+	public MatchContract(Class<? extends MatchStub> c, Class<? extends Key> keyType, 
+					int firstKeyColumn, int secondKeyColumn,
+					Contract input1, List<Contract> input2, String name)
+	{
+		this(c, keyType, firstKeyColumn, secondKeyColumn, name);
+		setFirstInput(input1);
+		setSecondInputs(input2);
+	}
+
+	/**
+	 * Creates a MatchContract with the provided {@link MatchStub} implementation and the given name.
+	 * It uses the given contracts as its input.
+	 * 
+	 * @param c The {@link MatchStub} implementation for this Match InputContract.
+	 * @param keyType The class of the key data type.
+	 * @param firstKeyColumn The position of the key in the first input's records.
+	 * @param secondKeyColumn The position of the key in the second input's records.
+	 * @param input1 The contracts to use as the first input.
+	 * @param input2 The contracts to use as the second input.
+	 * @param name The name of PACT.
+	 */
+	public MatchContract(Class<? extends MatchStub> c, Class<? extends Key> keyType, 
+					int firstKeyColumn, int secondKeyColumn,
+					List<Contract> input1, List<Contract> input2, String name)
+	{
+		this(c, keyType, firstKeyColumn, secondKeyColumn, name);
+		setFirstInputs(input1);
+		setSecondInputs(input2);
+	}
+
+	/**
+	 * Creates a MatchContract with the provided {@link MatchStub} implementation the default name.
+	 * It uses the given contracts as its input.
 	 * 
 	 * @param c The {@link MatchStub} implementation for this Match InputContract.
 	 * @param keyTypes The classes of the key data types.
@@ -235,8 +268,62 @@
 	}
 	
 	/**
-	 * Creates a MatchContract with the provided {@link MatchStub} implementation and the given name.
-	 * It uses the given contract as its input.
+	 * Creates a MatchContract with the provided {@link MatchStub} implementation the default name.
+	 * It uses the given contractys as its input.
+	 * 
+	 * @param c The {@link MatchStub} implementation for this Match InputContract.
+	 * @param keyTypes The classes of the key data types.
+	 * @param firstKeyColumns The positions of the keys in the first input's records.
+	 * @param secondKeyColumns The positions of the keys in the second input's records.
+	 * @param input1 The contracts to use as the first input.
+	 * @param input2 The contract to use as the second input.
+	 */
+	public MatchContract(Class<? extends MatchStub> c, 
+					Class<? extends Key>[] keyTypes, int firstKeyColumns[], int secondKeyColumns[], 
+					List<Contract> input1, Contract input2)
+	{
+		this(c, keyTypes, firstKeyColumns, secondKeyColumns, input1, input2, DEFAULT_NAME);
+	}
+
+	/**
+	 * Creates a MatchContract with the provided {@link MatchStub} implementation the default name.
+	 * It uses the given contracts as its input.
+	 * 
+	 * @param c The {@link MatchStub} implementation for this Match InputContract.
+	 * @param keyTypes The classes of the key data types.
+	 * @param firstKeyColumns The positions of the keys in the first input's records.
+	 * @param secondKeyColumns The positions of the keys in the second input's records.
+	 * @param input1 The contract to use as the first input.
+	 * @param input2 The contracts to use as the second input.
+	 */
+	public MatchContract(Class<? extends MatchStub> c, 
+					Class<? extends Key>[] keyTypes, int firstKeyColumns[], int secondKeyColumns[], 
+					Contract input1, List<Contract> input2)
+	{
+		this(c, keyTypes, firstKeyColumns, secondKeyColumns, input1, input2, DEFAULT_NAME);
+	}
+
+	/**
+	 * Creates a MatchContract with the provided {@link MatchStub} implementation the default name.
+	 * It uses the given contracts as its input.
+	 * 
+	 * @param c The {@link MatchStub} implementation for this Match InputContract.
+	 * @param keyTypes The classes of the key data types.
+	 * @param firstKeyColumns The positions of the keys in the first input's records.
+	 * @param secondKeyColumns The positions of the keys in the second input's records.
+	 * @param input1 The contracts to use as the first input.
+	 * @param input2 The contracts to use as the second input.
+	 */
+	public MatchContract(Class<? extends MatchStub> c, 
+					Class<? extends Key>[] keyTypes, int firstKeyColumns[], int secondKeyColumns[], 
+					List<Contract> input1, List<Contract> input2)
+	{
+		this(c, keyTypes, firstKeyColumns, secondKeyColumns, input1, input2, DEFAULT_NAME);
+	}
+
+	/**
+	 * Creates a MatchContract with the provided {@link MatchStub} implementation and the given name.
+	 * It uses the given contracts as its input.
 	 * 
 	 * @param c The {@link MatchStub} implementation for this Match InputContract.
 	 * @param keyTypes The classes of the key data types.
@@ -252,160 +339,6 @@
 		this(c, keyTypes, firstKeyColumns, secondKeyColumns, name);
 		setFirstInput(input1);
 		setSecondInput(input2);
-=======
-	 * Creates a MatchContract with the provided {@link MatchStub} implementation and the given name.
-	 * It uses the given contracts as its input.
-	 * 
-	 * @param c The {@link MatchStub} implementation for this Match InputContract.
-	 * @param keyType The class of the key data type.
-	 * @param firstKeyColumn The position of the key in the first input's records.
-	 * @param secondKeyColumn The position of the key in the second input's records.
-	 * @param input1 The contracts to use as the first input.
-	 * @param input2 The contract to use as the second input.
-	 * @param name The name of PACT.
-	 */
-	public MatchContract(Class<? extends MatchStub> c, Class<? extends Key> keyType, 
-					int firstKeyColumn, int secondKeyColumn,
-					List<Contract> input1, Contract input2, String name)
-	{
-		this(c, keyType, firstKeyColumn, secondKeyColumn, name);
-		setFirstInputs(input1);
-		setSecondInput(input2);
-	}
-
-	/**
-	 * Creates a MatchContract with the provided {@link MatchStub} implementation and the given name.
-	 * It uses the given contracts as its input.
-	 * 
-	 * @param c The {@link MatchStub} implementation for this Match InputContract.
-	 * @param keyType The class of the key data type.
-	 * @param firstKeyColumn The position of the key in the first input's records.
-	 * @param secondKeyColumn The position of the key in the second input's records.
-	 * @param input1 The contract to use as the first input.
-	 * @param input2 The contracts to use as the second input.
-	 * @param name The name of PACT.
-	 */
-	public MatchContract(Class<? extends MatchStub> c, Class<? extends Key> keyType, 
-					int firstKeyColumn, int secondKeyColumn,
-					Contract input1, List<Contract> input2, String name)
-	{
-		this(c, keyType, firstKeyColumn, secondKeyColumn, name);
-		setFirstInput(input1);
-		setSecondInputs(input2);
->>>>>>> 302fb446
-	}
-
-	/**
-	 * Creates a MatchContract with the provided {@link MatchStub} implementation and the given name.
-	 * It uses the given contracts as its input.
-	 * 
-	 * @param c The {@link MatchStub} implementation for this Match InputContract.
-	 * @param keyType The class of the key data type.
-	 * @param firstKeyColumn The position of the key in the first input's records.
-	 * @param secondKeyColumn The position of the key in the second input's records.
-	 * @param input1 The contracts to use as the first input.
-	 * @param input2 The contracts to use as the second input.
-	 * @param name The name of PACT.
-	 */
-	public MatchContract(Class<? extends MatchStub> c, Class<? extends Key> keyType, 
-					int firstKeyColumn, int secondKeyColumn,
-					List<Contract> input1, List<Contract> input2, String name)
-	{
-		this(c, keyType, firstKeyColumn, secondKeyColumn, name);
-		setFirstInputs(input1);
-		setSecondInputs(input2);
-	}
-
-	/**
-	 * Creates a MatchContract with the provided {@link MatchStub} implementation the default name.
-	 * It uses the given contracts as its input.
-	 * 
-	 * @param c The {@link MatchStub} implementation for this Match InputContract.
-	 * @param keyTypes The classes of the key data types.
-	 * @param firstKeyColumns The positions of the keys in the first input's records.
-	 * @param secondKeyColumns The positions of the keys in the second input's records.
-	 * @param input1 The contract to use as the first input.
-	 * @param input2 The contract to use as the second input.
-	 */
-	public MatchContract(Class<? extends MatchStub> c, 
-					Class<? extends Key>[] keyTypes, int firstKeyColumns[], int secondKeyColumns[], 
-					Contract input1, Contract input2)
-	{
-		this(c, keyTypes, firstKeyColumns, secondKeyColumns, input1, input2, DEFAULT_NAME);
-	}
-	
-	/**
-	 * Creates a MatchContract with the provided {@link MatchStub} implementation the default name.
-	 * It uses the given contractys as its input.
-	 * 
-	 * @param c The {@link MatchStub} implementation for this Match InputContract.
-	 * @param keyTypes The classes of the key data types.
-	 * @param firstKeyColumns The positions of the keys in the first input's records.
-	 * @param secondKeyColumns The positions of the keys in the second input's records.
-	 * @param input1 The contracts to use as the first input.
-	 * @param input2 The contract to use as the second input.
-	 */
-	public MatchContract(Class<? extends MatchStub> c, 
-					Class<? extends Key>[] keyTypes, int firstKeyColumns[], int secondKeyColumns[], 
-					List<Contract> input1, Contract input2)
-	{
-		this(c, keyTypes, firstKeyColumns, secondKeyColumns, input1, input2, DEFAULT_NAME);
-	}
-
-	/**
-	 * Creates a MatchContract with the provided {@link MatchStub} implementation the default name.
-	 * It uses the given contracts as its input.
-	 * 
-	 * @param c The {@link MatchStub} implementation for this Match InputContract.
-	 * @param keyTypes The classes of the key data types.
-	 * @param firstKeyColumns The positions of the keys in the first input's records.
-	 * @param secondKeyColumns The positions of the keys in the second input's records.
-	 * @param input1 The contract to use as the first input.
-	 * @param input2 The contracts to use as the second input.
-	 */
-	public MatchContract(Class<? extends MatchStub> c, 
-					Class<? extends Key>[] keyTypes, int firstKeyColumns[], int secondKeyColumns[], 
-					Contract input1, List<Contract> input2)
-	{
-		this(c, keyTypes, firstKeyColumns, secondKeyColumns, input1, input2, DEFAULT_NAME);
-	}
-
-	/**
-	 * Creates a MatchContract with the provided {@link MatchStub} implementation the default name.
-	 * It uses the given contracts as its input.
-	 * 
-	 * @param c The {@link MatchStub} implementation for this Match InputContract.
-	 * @param keyTypes The classes of the key data types.
-	 * @param firstKeyColumns The positions of the keys in the first input's records.
-	 * @param secondKeyColumns The positions of the keys in the second input's records.
-	 * @param input1 The contracts to use as the first input.
-	 * @param input2 The contracts to use as the second input.
-	 */
-	public MatchContract(Class<? extends MatchStub> c, 
-					Class<? extends Key>[] keyTypes, int firstKeyColumns[], int secondKeyColumns[], 
-					List<Contract> input1, List<Contract> input2)
-	{
-		this(c, keyTypes, firstKeyColumns, secondKeyColumns, input1, input2, DEFAULT_NAME);
-	}
-
-	/**
-	 * Creates a MatchContract with the provided {@link MatchStub} implementation and the given name.
-	 * It uses the given contracts as its input.
-	 * 
-	 * @param c The {@link MatchStub} implementation for this Match InputContract.
-	 * @param keyTypes The classes of the key data types.
-	 * @param firstKeyColumns The positions of the keys in the first input's records.
-	 * @param secondKeyColumns The positions of the keys in the second input's records.
-	 * @param input1 The contract to use as the first input.
-	 * @param input2 The contract to use as the second input.
-	 * @param name The name of PACT.
-	 */
-	public MatchContract(Class<? extends MatchStub> c, Class<? extends Key>[] keyTypes, int firstKeyColumns[], int secondKeyColumns[], 
-											Contract input1, Contract input2, String name)
-	{
-		this(c, keyTypes, firstKeyColumns, secondKeyColumns, name);
-		setFirstInput(input1);
-		setSecondInput(input2);
 	}
 	
 	/**
